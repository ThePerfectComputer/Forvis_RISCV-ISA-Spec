{-# LANGUAGE TupleSections, FlexibleInstances, MultiParamTypeClasses #-}
module TestHeapSafety where

import qualified Data.Map.Strict as Data_Map
import Data.Maybe
import qualified Data.Set as Data_Set
import Data.Set (Set)
import qualified Data.List as Data_List

import Bit_Utils
import Arch_Defs

-- Maybe?
import Machine_State
import Forvis_Spec_I
import Forvis_Spec_Instr_Fetch
import GPR_File
import Memory

-- This might belong elsewhere
import Test.QuickCheck

import Debug.Trace
import Control.Monad.Reader
import Terminal 

--------------------------------------------------------
-- This belongs in /src!

import Control.Exception.Base (assert)

import Data.Bits
import Text.PrettyPrint (Doc, (<+>), ($$))
import qualified Text.PrettyPrint as P

import Printing
import PIPE
import Run_Program_PIPE

------------------------------------------------------------------------
-- Testing

{- Noninterference:
     - for each program p and machine state s1
     - for each s2 that agrees with s on (the pure values stored in)
       memory cells colored with reachable colors
     - p coterminates on s1 and s2
     - moreover, if it terminates in s1' and s2', then s1' and s2'
       also agree on all reachable memory cells

   Note that this is quite an intensional property -- not so easy for
   programmers to reason about their implications!  Also, an
   interesting extension is to add a stack, either (initially) in
   hardware or (harder) protected with tags so that called procedures
   cannot access their callers' stack frames.  This gives a more
   interesting (though, pragmatically, still rather weak) property.
   To get a pragmatically more useful property, something like "sealed
   capabilities" (aka closures) or a protected stack is needed. -}

----------------------------------------
-- Reachability. Where should this live?

{- A stupid n^2 reachability algorithm for now.  If we find it is too
   slow as memories get larger, we could improve it like this:
      - As we go along, maintain a set of "reachable colors" plus a
        map from "unreachable colors" to the addresses tagged with
        each of them.  If an unreachable color ever becomes reachable,
        then add it to the reachable set and recursively traverse the
        things on its list.
-}

-- cellColorOf :: TagSet -> P (Maybe Color)
-- cellColorOf t = do
--   ppol <- askPolicy
--   let l = rdTagSet ppol t
--   -- TODO: Ugh-ly -- can be done better with: toExt!
--   case (Data_List.lookup ["test","CP"] l, Data_List.lookup ["test","Cell"] l) of
--     (Just [c,_], _) -> return c
--     (_, Just [c]) -> return c
--     _ -> return Nothing

-- The "heap." here is OK, I guess because we're in the heap safety policy... 
cellColorOf :: TagSet -> Maybe Color
cellColorOf t = 
  -- trace ("cellColorOf " ++ show t ++ " i.e. " ++ show (toExt t)) $
  join $ Data_List.lookup "heap.Cell" (toExt t)

-- pointerColorOf :: TagSet -> P (Maybe Color)
-- pointerColorOf t = do
--   ppol <- askPolicy
--   let l = rdTagSet ppol t
--   -- Ughly:
--   case (Data_List.lookup ["test","CP"] l, Data_List.lookup ["test","Pointer"] l) of
--     (Just [_,p], _) -> return p
--     (_, Just [p]) -> return p
--     _ -> return Nothing

pointerColorOf :: TagSet -> Maybe Color
pointerColorOf t = 
  join $ Data_List.lookup "heap.Pointer" (toExt t)

envColorOf :: TagSet -> Maybe Color
envColorOf t = do
  join $ Data_List.lookup "heap.Env" (toExt t)

reachableInOneStep :: MemT -> Set Color -> P (Set Color)
reachableInOneStep m s =
  foldM (\s t -> do  -- TODO: do notation not needed here
           let c = cellColorOf t
           let p = pointerColorOf t
           case (c,p) of
             (Just c', Just p') | Data_Set.member c' s -> return $ Data_Set.insert p' s
             _ -> return s)
   s (Data_Map.elems $ unMemT m)

reachableLoop :: MemT -> Set Color -> P (Set Color)
reachableLoop m s = do
  s' <- reachableInOneStep m s 
  if s == s' then return s else reachableLoop m s'

registerColors :: PIPE_State -> P (Set Color)
registerColors pstate = 
  foldM (\s t -> do --TODO: Do notation not needed
            let c = pointerColorOf t
            case c of
              Just c' -> return $ Data_Set.insert c' s 
              Nothing -> return s)
    Data_Set.empty (unGPR $ p_gprs pstate) 

reachable :: PIPE_State -> P (Set Color)
reachable p = registerColors p >>= reachableLoop (p_mem p) 

sameReachablePart :: MStatePair -> P Bool
sameReachablePart (M (s1, p1) (s2, p2)) = do
  r1 <- reachable p1
  r2 <- reachable p2

  let filterAux [] _ = return []
      filterAux _ [] = return []
      filterAux ((i,d):ds) ((j,t):ts)
        | i == j = do
            case cellColorOf t of
              Just c' | Data_Set.member c' r1 -> (d :) <$> filterAux ds ts
              _ -> filterAux ds ts
        | i < j = filterAux ds ((j,t):ts)
        | i > j = filterAux ((i,d):ds) ts

  f1 <- filterAux (Data_Map.assocs $ f_dm $ f_mem s1) (Data_Map.assocs $ unMemT $ p_mem p1)
  f2 <- filterAux (Data_Map.assocs $ f_dm $ f_mem s2) (Data_Map.assocs $ unMemT $ p_mem p2)

  return $ r1 == r2 && (f_gprs s1 == f_gprs s2) && (f1 == f2)

--- If you want reachability information, this needs to be before the prop_noninterference.
-- Shorthand for (indistinguishable) pairs of m- and p-states 
data MStatePair =
  M (Machine_State, PIPE_State) (Machine_State, PIPE_State)

emptyInstTag :: PolicyPlus -> TagSet
emptyInstTag pplus = 
  fromExt [("heap.Inst", Nothing)]

allocInstTag :: PolicyPlus -> TagSet
allocInstTag pplus =
  fromExt [("heap.Alloc", Nothing), ("heap.Inst", Nothing)]

prettyMStatePair :: PolicyPlus -> MStatePair -> Doc
prettyMStatePair pplus (M (m1, p1) (m2, p2)) =
    let ppol = policy pplus in
    P.vcat [ P.text "Reachable:" <+> pretty pplus (runReader (reachable p1) pplus) (runReader (reachable p2) pplus)
           , P.text "PC:" <+> pretty pplus (f_pc m1, p_pc p1) (f_pc m2, p_pc p2)
           , P.text "Registers:" $$ P.nest 2 (pretty pplus (f_gprs m1, p_gprs p1) (f_gprs m2, p_gprs p2))
           , P.text "Memories:" $$ P.nest 2 (pretty pplus (f_mem m1, p_mem p1) (f_mem m2, p_mem p2))
           ]

print_mstatepair :: PolicyPlus -> MStatePair -> IO ()
print_mstatepair pplus m = putStrLn $ P.render $ prettyMStatePair pplus m

verboseTracing = False
--verboseTracing = True

-- TODO: A lot of this printing stuff belongs in Printing.hs, I think

printTrace pplus tr1 tr2 = putStrLn $ P.render $ prettyTrace pplus tr1 tr2

prettyTrace :: PolicyPlus -> [(PIPE_State, Machine_State)] -> [(PIPE_State, Machine_State)] -> Doc
prettyTrace pplus [] [] = P.empty
prettyTrace pplus [(p1,m1)] [(p2,m2)] = prettyMStatePair pplus (M (m1,p1) (m2,p2))
prettyTrace pplus (tr1@((p1,m1):_)) (tr2@((p2,m2):_)) =
    prettyMStatePair pplus (M (m1,p1) (m2,p2)) $$ P.text ""
      $$ P.text "Trace:" $$ prettyDiffs pplus tr1 tr2

prettyDiffs :: PolicyPlus -> [(PIPE_State, Machine_State)] -> [(PIPE_State, Machine_State)] -> Doc
prettyDiffs pplus ((p11,m11):(p12,m12):tr1) ((p21,m21):(p22,m22):tr2) =
  (if verboseTracing then
       P.text "----------------------------------------------------------------"
    $$ P.nest 10 (P.text "Raw Machine 1 memory:" $$ P.nest 3 (P.text (show $ f_dm $ f_mem m12)))
    $$ P.nest 10 (P.text "Raw Machine 1 tags:" $$ P.nest 3 (P.text (show $ p_mem p12)))
    $$ P.nest 10 (P.text "Raw Machine 2 memory:" $$ P.nest 3 (P.text (show $ f_dm $ f_mem m22)))
    $$ P.nest 10 (P.text "Raw Machine 2 tags:" $$ P.nest 3 (P.text (show $ p_mem p22)))
    $$ P.nest 10 (P.text "Machine 1:" $$ P.nest 3 (pretty pplus m12 p12) $$
                  P.text "Machine 2" $$ P.nest 3 (pretty pplus m22 p22) )
  else
    P.empty)
  $$ pretty pplus (calcDiff pplus (p11,m11) (p12,m12))
                 (calcDiff pplus (p21,m21) (p22,m22))
  $$ prettyDiffs pplus ((p12,m12):tr1) ((p22,m22):tr2)
prettyDiffs pplus [(p1,m1)] [(p2,m2)] =
<<<<<<< HEAD
  P.text "------------------------------" $$
  P.text "FINAL MACHINE STATES:" $$ prettyMStatePair pplus (M (m1,p1) (m2,p2))
prettyDiffs _ _ _ = P.empty
=======
  P.text "" $$ P.text "Final:" $$ prettyMStatePair pplus (M (m1,p1) (m2,p2))
prettyDiffs _ _ _ = P.text ""
>>>>>>> aba98082

data Diff = Diff { d_pc :: (Integer, TagSet)               -- value and tag of the current PC
                 , d_instr :: Maybe Instr_I                -- current instruction
                 , d_reg :: [(GPR_Addr, Integer, TagSet)]  -- change in registers
                 , d_mem :: [(Integer, Integer, TagSet)]   -- Change in memory
                 }

-- Generic "find diffs" function: Takes two association lists l1 and
-- l2, both assumed sorted by their keys and both representing
-- *infinite* maps with some default value d (passed as third
-- parameter), and returns a list of changes
--
-- N.b. In the cases where we are returning something, we first have
-- to check whether the thing we are returning is equal to d!  (And
-- not return it in this case.)
diff :: (Ord a, Eq b) => [(a, b)] -> [(a, b)] -> b -> [(a, (b, b))]
diff [] [] d = []
diff ((x1,y1):l1) [] d = (if y1==d then [] else [(x1,(y1,d))]) ++ diff l1 [] d
diff [] ((x2,y2):l2) d = (if y2==d then [] else [(x2,(d,y2))]) ++ diff [] l2 d
diff ((x1,y1):l1) ((x2,y2):l2) d
         | x1 < x2   = (if y1==d then [] else [(x1,(y1,d))]) ++ diff l1 ((x2,y2):l2) d
         | x1 > x2   = (if y2==d then [] else [(x2,(d,y2))]) ++ diff ((x1,y1):l1) l2 d
         | otherwise = (if y1==y2 then [] else [(x1,(y1,y2))]) ++ diff l1 l2 d 

calcDiff :: PolicyPlus -> (PIPE_State, Machine_State) -> (PIPE_State, Machine_State) -> Diff
calcDiff pplus (p1,m1) (p2,m2) =
  Diff {
    d_pc = (f_pc m1, p_pc p1)
  , d_instr =
      case fst $ instr_fetch m1 of
        Fetch u32 -> decode_I RV32 u32
        _ -> error "Bad instr fetch in calcDiff"
  , d_reg =
      let GPR_File r1 = f_gprs m1
          GPR_File r2 = f_gprs m2
          GPR_FileT t1 = p_gprs p1
          GPR_FileT t2 = p_gprs p2
          reg_diff =
            filter (\((i1,d1),(i2,d2)) -> assert (i1 == i2) $ d1 /= d2)
                   (zip (Data_Map.assocs r1) (Data_Map.assocs r2))
          tag_diff =
            filter (\((i1,l1),(i2,l2)) -> assert (i1 == i2) $ l1 /= l2)
                   (zip (Data_Map.assocs t1) (Data_Map.assocs t2))
      in case (reg_diff, tag_diff) of
           ([], []) -> []
           ([((i,_),(_,d))],[((j,_),(_,l))]) | i == j -> [(i,d,l)]
           ([((i,_),(_,d))],[]) ->
             catMaybes [(i,d,) <$> Data_Map.lookup i t2]
           ([],[((i,_),(_,l))]) ->
             catMaybes [(i,,l) <$> Data_Map.lookup i r2]
           _ -> -- TODO!
                error $ "More than one diff in register file:" ++
                        " registers = " ++ show reg_diff ++
                        " and tags = " ++ show tag_diff
  , d_mem =
      let Mem dm1 _ = f_mem m1
          Mem dm2 _ = f_mem m2
          MemT pm1 = p_mem p1
          MemT pm2 = p_mem p2
          both1 = map (\((i,d),(j,t)) -> assert (i==j) $ (i,(d,t))) $ zip (Data_Map.assocs dm1) (Data_Map.assocs pm1)
          both2 = map (\((i,d),(j,t)) -> assert (i==j) $ (i,(d,t))) $ zip (Data_Map.assocs dm2) (Data_Map.assocs pm2)
          diffs = diff both1 both2 (uninitialized_word, emptyInstTag pplus)
          extract (i,(_,(d,t))) = (i,d,t)
       in map extract diffs 
  }

--          data_diff =
--            filter (\((i1,d1),(i2,d2)) ->
--                      if i1 == i2 then d1 /= d2 else error $ "DIFF: " ++ show ("i1", i1, "d1", d1, "i2", i2, "d2", d2, "dm1", dm1, "dm2", dm2))
----                             assert (i1 == i2) $ d1 /= d2)
--                   (zip (Data_Map.assocs dm1) (Data_Map.assocs dm2))
--          tag_diff =
--            filter (\((i1,l1),(i2,l2)) -> assert (i1 == i2) $ l1 /= l2) (zip (Data_Map.assocs pm1) (Data_Map.assocs pm2))
--      in case (data_diff, tag_diff) of
--           ([], []) -> Nothing
--           ([((i,_),(_,d))],[((j,_),(_,l))]) | i == j -> Just (i,d,l)
--           ([((i,_),(_,d))],[]) ->
--             (i,d,) <$> Data_Map.lookup i pm2
--           ([],[((i,_),(_,l))]) ->
--             (i,,l) <$> Data_Map.lookup i dm2
--           _ -> error $ "More than one diff in memory file:" ++
--                        " data = " ++ show data_diff ++
--                        " and tags = " ++ show tag_diff

prettyRegDiff pplus ((i,d,l):r1) ((i', d', l'):r2)
    | i == i', d == d', l == l' =
        (P.char 'r' P.<> P.integer i <+> P.text "<-" <+> pretty pplus d l)
        $$ prettyRegDiff pplus r1 r2
    | otherwise =
      (ppStrong (P.char 'r' P.<> P.integer i <+> P.text "<-" <+> pretty pplus d l <||>
                 P.char 'r' P.<> P.integer i' <+> P.text "<-" <+> pretty pplus d' l'))
      $$ prettyRegDiff pplus r1 r2
prettyRegDiff _ [] [] = P.empty
-- TODO: This is not supposed to be possible, but I saw it happen...
prettyRegDiff _ _ _ = P.text "<prettyRegDiff??>"

prettyMemDiff pplus ((i,d,l):m1) ((i', d', l'):m2)
    | i == i', d == d', l == l' =
        (P.char '[' P.<> P.integer i P.<> P.char ']' <+> P.text "<-" <+> pretty pplus d l)
        $$ prettyMemDiff pplus m1 m2
    | otherwise =
      (ppStrong (P.char '[' P.<> P.integer i P.<> P.char ']' <+> P.text "<-" <+> pretty pplus d l
                 <||> P.char '[' P.<> P.integer i' P.<> P.char ']' <+> P.text "<-" <+> pretty pplus d' l'))
      $$ prettyMemDiff pplus m1 m2
prettyMemDiff _ [] [] = P.empty
prettyMemDiff _ _ _ = P.text "<prettyMemDiff??>"

instance CoupledPP (Maybe Instr_I) (Maybe Instr_I) where
  pretty pplus (Just i1) (Just i2)
    | i1 == i2  = pp pplus i1
    | otherwise = ppStrong (pp pplus i1 <||> pp pplus i2)
  pretty _ Nothing Nothing = P.text "<Bad instr>"

instance CoupledPP Diff Diff where
  pretty pplus d1 d2 =
    P.hcat [ pad 17 (pretty pplus (d_pc d1) (d_pc d2))
           , P.text " "
           , pad 17 (pretty pplus (d_instr d1) (d_instr d2))
           , P.text "     "
           , prettyRegDiff pplus (d_reg d1) (d_reg d2)
           , prettyMemDiff pplus (d_mem d1) (d_mem d2)
           ]

-- TODO: The fact that we need this is a sad indication of how confused
-- everything is about whether pipe or machine states go first...
flipboth :: ((a,b),(a,b)) -> ((b,a),(b,a))
flipboth ((a1,b1),(a2,b2)) = ((b1,a1),(b2,a2))

load_heap_policy = do
  ppol <- load_pipe_policy "heap.main"
  let pplus = PolicyPlus
        { policy = ppol
        , initGPR = fromExt [("heap.Pointer", Just 0)]
        , initMem =
            -- TODO: Might be better to make it some separate
            -- "Uninitialized" tag?
            fromExt [("heap.Cell", Just 0), ("heap.Pointer", Just 0)]
        , initPC = fromExt [("heap.Env", Nothing)]
        , initNextColor = 5
        }
  return pplus

-- prop_noninterference :: PolicyPlus -> MStatePair -> Property
-- prop_noninterference pplus (M (m1,p1) (m2,p2)) =
--   let (r1,ss1') = run_loop pplus 100 p1 m1
--       (r2,ss2') = run_loop pplus 100 p2 m2
--       ((p1',m1'),(p2', m2')) = head $ reverse $ zip (reverse ss1') (reverse ss2') in
--   whenFail (do putStrLnUrgent $ "Reachable parts differ after execution!"
--                putStrLn $ ""
--                -- putStrLnHighlight $ "Original machines:"
--                -- print_mstatepair ppol (M (m1,p1) (m2,p2))
--                -- putStrLn $ ""
--                -- putStrLnHighlight $ "After execution..."
--                -- print_mstatepair ppol (M (m1', p1') (m2', p2'))
--                -- putStrLn $ ""
--                -- putStrLnHighlight $ "Trace..."
--                let finalTrace = {- map flipboth $ -} reverse $ zip ss1' ss2'
--                uncurry (printTrace pplus) (unzip finalTrace)
-- --               putStrLn "First One:"
-- --               print_coupled m1' p1'
-- --               putStrLn "Second One:"
-- --               print_coupled m2' p2'
--            )
--            -- collect (case fst $ instr_fetch m1' of Fetch u32 -> decode_I RV32 u32) $
--              (runReader (sameReachablePart (M (m1', p1') (m2', p2'))) pplus)

prop_NI' pplus count maxcount trace (M (m1,p1) (m2,p2)) =
  let run_state1 = mstate_run_state_read m1
      run_state2 = mstate_run_state_read m2
      m1' = mstate_io_tick m1
      m2' = mstate_io_tick m2 
      trace' = ((m1,p1),(m2,p2)) : trace  in
  if count >= maxcount then 
    label "Out of gas" $ property True 
  -- BCP: Check for traps too
  else if run_state1 /= Run_State_Running || run_state2 /= Run_State_Running then 
    label (show run_state1 ++ " / " ++ show run_state2) $ property True
  else
    case (fetch_and_execute pplus p1 m1', fetch_and_execute pplus p2 m2') of
      (Right (p1r,m1r), Right (p2r, m2r)) ->
        (whenFail (do putStrLn $ "Reachable parts differ after execution!"
                      let finalTrace = map flipboth $ reverse $ 
                                       ((m1r,p1r), (m2r, p2r)) : trace'
                      uncurry (printTrace pplus) (unzip finalTrace)) $
           property $ (runReader (sameReachablePart (M (m1r,p1r) (m2r, p2r))) pplus))
        .&&. 
        prop_NI' pplus (count+1) maxcount trace' (M (m1r,p1r) (m2r, p2r))
      (Left s1, Left s2) ->
         label ("Pipe trap " ++ s1 ++ " / " ++ s2) $ property True
      (Left s1, _) ->
         label ("Pipe trap " ++ s1) $ property True
      (_, Left s2) ->
         label ("Pipe trap " ++ s2) $ property True

maxInstrsToGenerate :: Int
maxInstrsToGenerate = 10

prop_noninterference :: PolicyPlus -> MStatePair -> Property
prop_noninterference pplus ms = prop_NI' pplus 0 maxInstrsToGenerate [] ms<|MERGE_RESOLUTION|>--- conflicted
+++ resolved
@@ -205,14 +205,8 @@
                  (calcDiff pplus (p21,m21) (p22,m22))
   $$ prettyDiffs pplus ((p12,m12):tr1) ((p22,m22):tr2)
 prettyDiffs pplus [(p1,m1)] [(p2,m2)] =
-<<<<<<< HEAD
-  P.text "------------------------------" $$
-  P.text "FINAL MACHINE STATES:" $$ prettyMStatePair pplus (M (m1,p1) (m2,p2))
+  P.text "" $$ P.text "Final:" $$ prettyMStatePair pplus (M (m1,p1) (m2,p2))
 prettyDiffs _ _ _ = P.empty
-=======
-  P.text "" $$ P.text "Final:" $$ prettyMStatePair pplus (M (m1,p1) (m2,p2))
-prettyDiffs _ _ _ = P.text ""
->>>>>>> aba98082
 
 data Diff = Diff { d_pc :: (Integer, TagSet)               -- value and tag of the current PC
                  , d_instr :: Maybe Instr_I                -- current instruction
