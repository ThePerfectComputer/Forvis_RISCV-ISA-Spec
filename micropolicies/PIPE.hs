module PIPE where

import qualified Data.Map.Strict as Data_Map
import Data.Maybe
import qualified Data.Set as Data_Set
import Data.Set (Set)

import Bit_Utils
import Arch_Defs
import Mem_Ops

import Control.Exception (assert)

-- Maybe?
import Machine_State
import Forvis_Spec_I
import GPR_File
import Memory

-- This might belong elsewhere
import Test.QuickCheck

--------------------------------------------------------

newtype Color = C Int
                deriving (Eq, Show, Ord)

dfltcolor = C 0
othercolor = C 1

-- LATER: This should really be passed to the policy as a parameter
-- that is chosen by the test harness. 
initialColors = 5

data AllocOrNot = Alloc | NoAlloc deriving (Eq, Show)

data Tag = MTagP 
         | MTagI AllocOrNot 
         | MTagR Color
         | MTagM Color   -- contents (stored pointer)
                 Color   -- location
         deriving (Eq, Show)

initPC = MTagP
initStackTag = MTagM dfltcolor dfltcolor
initHeapTag = initStackTag
initR = MTagR dfltcolor
initR_SP = initR
plainInst = MTagI NoAlloc

---------------------------------

newtype GPR_FileT = GPR_FileT  { unGPR :: Data_Map.Map  InstrField  Tag }
  deriving (Eq, Show)

mkGPR_FileT :: GPR_FileT
mkGPR_FileT = GPR_FileT (Data_Map.fromList (zip [0..31] (repeat initR)))

gpr_readT :: GPR_FileT ->    GPR_Addr -> Tag
gpr_readT    (GPR_FileT dm)  reg = maybe (error (show reg)) id (Data_Map.lookup  reg  dm)

gpr_writeT :: GPR_FileT ->    GPR_Addr -> Tag -> GPR_FileT
gpr_writeT    (GPR_FileT dm)  reg         val =
    seq  val  (GPR_FileT (Data_Map.insert  reg  val  dm))

newtype MemT = MemT {unMemT :: Data_Map.Map Integer Tag}
  deriving (Eq, Show)

mkMemT = MemT (Data_Map.fromList [])

---------------------------------

data PIPE_Result = PIPE_Trap String
                 | PIPE_Success

data PIPE_State = PIPE_State {
  p_pc   :: Tag,
  p_gprs :: GPR_FileT,
  p_mem  :: MemT,
  p_nextcolor :: Int
  }
  deriving (Eq, Show)

init_pipe_state = PIPE_State {
  p_pc = initPC,
  p_gprs = mkGPR_FileT,
  p_mem = mkMemT,
  p_nextcolor = initialColors -- Should not be able to allocate an existing color...
  }

fresh_color :: PIPE_State -> (Color, PIPE_State)
#ifndef M_FRESH_COLOR
fresh_color p = (C $ p_nextcolor p, p {p_nextcolor = p_nextcolor p + 1})
#else
fresh_color p = (C 1, p)
#endif

-- Should be done with lenses...  (BCP: But not clear the alignment check can be...)
get_rtag :: PIPE_State -> GPR_Addr -> Tag
get_rtag p = gpr_readT (p_gprs p)

set_rtag :: PIPE_State -> GPR_Addr -> Tag -> PIPE_State
set_rtag p a t = p {p_gprs = gpr_writeT (p_gprs p) a t}

get_mtag :: PIPE_State -> Integer -> Tag
get_mtag p a = maybe (MTagM dfltcolor dfltcolor) id $ Data_Map.lookup a (unMemT $ p_mem p) 

set_mtag :: PIPE_State -> Integer -> Tag -> PIPE_State
set_mtag p a t =
  -- TODO: This assertion is not quite correct -- it assumes all
  -- stores are full-word stores
<<<<<<< HEAD
--  assert False $ -- Why doesn't this fail??
=======
>>>>>>> e60bf629
  assert (is_STORE_aligned funct3_SW a) $
  p { p_mem = MemT (Data_Map.insert a t (unMemT $ p_mem p)) }

---------------------------------

-- Shorthand for (indistinguishable) pairs of m- and p-states 
data MStatePair =
  M (Machine_State, PIPE_State) (Machine_State, PIPE_State)

---------------------------------

ok p = (p, PIPE_Success)
notok p s = (p, PIPE_Trap s)

exec_pipe :: PIPE_State -> Machine_State -> Integer -> (PIPE_State, PIPE_Result)
exec_pipe p m u32 =
  let rv  = mstate_rv_read  m
      res = decode_I rv u32
      ic = get_mtag p (f_pc m)
  in case res of
      Just i -> 
        case i of
          ADDI rd rs imm 
#ifndef M_WRONG_ADDI
            | ic == MTagI NoAlloc -> ok $ set_rtag p rd $ get_rtag p rs
#else
            | ic == MTagI NoAlloc -> ok $ set_rtag p rd (MTagR (C 1))
#endif
            | otherwise -> 
                let (c, p') = fresh_color p in
                ok $ set_rtag p rd (MTagR c)
          ADD rd rs1 rs2 ->
#ifndef M_WRONG_ADD
            ok $ set_rtag p rd $ get_rtag p rs1
#else
            ok $ set_rtag p rd (MTagR (C 1))
#endif
          LW rd rs imm   -> 
            let rsc = get_rtag p rs
--                rs1_val  = mstate_gpr_read  mstate  rs1    -- address base
--                s_imm12  = sign_extend  12  xlen  imm12
--                eaddr1   = alu_add  xlen  rs1_val  s_imm12
--                addr   = if (rv == RV64) then eaddr1 else (eaddr1 .&. 0xffffFFFF)
                addr = mstate_gpr_read m rs
                memc = get_mtag p (addr+imm) in 
            case (rsc,memc) of
              (MTagR t1c, MTagM t2vc t2lc)
#ifndef M_LW_NOCHECK
                | t1c==t2lc -> ok $ set_rtag p rd (MTagR t2vc)
                | otherwise -> notok p $ "Different colors on Load: " ++ show t1c ++ " and " ++ show t2lc
#else
                | otherwise -> ok $ set_rtag p rd (MTagR t2vc)
#endif
              _ -> notok p $ "Mangled tags on Load: " ++ show rsc ++ " and " ++ show memc
          SW rs1 rs2 imm -> 
            let addr = mstate_gpr_read m rs1
                rs1c = get_rtag p rs1 
                rs2c = get_rtag p rs2 in 
            case (rs1c,rs2c) of
#ifndef M_WRONG_STORE
#ifndef M_MANGLED_STORE
              (MTagR t1c, MTagR t2c) -> ok $ set_mtag p (addr+imm) (MTagM t2c t1c)
#else
              (MTagR t1c, MTagR t2c) -> ok $ set_mtag p (addr+imm) (MTagM t1c t2c)
#endif
#else
              -- This one is copied from the Coq version: 
              (MTagR t1c, MTagR t2c) -> ok $ set_mtag p (addr+imm) (MTagM (C 1) t1c)
#endif
              _ -> notok p $ "Mangled tags on Store: " ++ show rs1c ++ " and " ++ show rs2c
          _ -> ok p 
      Nothing -> ok p
<|MERGE_RESOLUTION|>--- conflicted
+++ resolved
@@ -109,10 +109,6 @@
 set_mtag p a t =
   -- TODO: This assertion is not quite correct -- it assumes all
   -- stores are full-word stores
-<<<<<<< HEAD
---  assert False $ -- Why doesn't this fail??
-=======
->>>>>>> e60bf629
   assert (is_STORE_aligned funct3_SW a) $
   p { p_mem = MemT (Data_Map.insert a t (unMemT $ p_mem p)) }
 
