* NEXT STEPS

- printing (leo)
  + space in registers
  + address printed twice in diff
  + remove prefix from tags
  + print affected registers before each instruction
  
<<<<<<< HEAD
=======
- play with taint policy (Rob?)
  + why does NO_VAL_TAINT_CHECK_STORE not fail?

- write-once policy (Rob?)
  + Doesn't work by itself -- enrich the testing framework so it can find
    this test randomly
       + Is there a generic technique for uncovering code integrity bugs???
         (Good research challenge!)
       + At a minimum, we'll need to change the test generation so that we
         overwrite code with valid instructions
  + Should work when combined with RWX or something (NX, ...) -- any kind of
    code integrity policy

>>>>>>> 25b4fe04
- finish the stack policy (both)
- finish generalization (Leo)
  + Works (mostly) for taint
  + TODO: other policies
  + TODO: printing
  + TODO: shrinking

* POSSIBLE PAPER TARGETS

- CSF (February 2020).
  + Noninterference: Too Weak and Too Strong
  + Interfering with noninterference
    ++ Taint policy (weaker)
    ++ Stack policy (stronger)
    ++ Testing Framework encompassing both (generalization)

* NOTES ON OTHER POLICIES

** RWX
- init sections have wr + ex
- test example: rwx policy with allgrp and no negative rules allows bad reads and writes
- test example: simplificatoins without breaking: remove [+Rd] and friends from last three rules.

** Heap
- example: are special rules still needed?  Other policies too
- antipointer rules can go?
- draper should try lazy heap
- If you added integrity to exisitng heap property, then OMIT_TAGGING_ON_STORE would be a bug

** FreeRTOS
- Want to avoid testing boot every time.  Can we save "loaded state".
-- Use policy tests as starting point?  Is freertos just an elf file?
+ Question to ask:
  Are there any policies that depend (in an interesting way) on the fact that they run over RTOS instead of a bare machine?

** CFI
- BCP and Leo: got this policy and a simple property working, but we are
  puzzled how to write the property for real: 
    - The property really describes a constraint on the compiler: The actual
      CFG of the program (taking into account the branches that will be
      trapped by the micropolicy because of missing Target tags) is a
      subgraph of the one that it predicts.  
    - So what we're really testing is the _combination_ of the static
      (compiler) and dynamic (micropolicy) parts of an enforcement
      mechanism. 
    - But we don't have a compiler to test.  We're testing just the dynamic
      part, under some _assumption_ about how the static part behaves.
    - So what should we test about the dynamic part in isolation?  And how
      do we generate things that satisfy the assumption about the static
      part? 
    - In some sense, it seems what we want is to generate "adversarial
      programs" -- i.e. programs (and predicted CFGs) that could be output
      by a reasonable (and reasonably correct) compiler but that are subtly
      wrong, e.g. because they contain the possibility of self-modifying
      code. 
    - One stumbling block is that, with our current model of generating and
      testing programs, it doesn't make sense to talk about "possibility" of
      self-modifying code: a program is either self modifying on its one and
      only execution trace, or it is not.
    - One simple (?) way of modeling code modiication exploits is to
      occasionally generate a block of instructions that explicitly writes
      some random instructions into a random block of locations in the
      instruction memory.  One issue with this is that we are not so good at
      generating blocks of instructions, just single ones.  This abstracts
      away from the details of control-flow exploits and just gives the
      attacker a quite powerful ability to change the program.
    - But it's still not very clear what sort of wrong programs we'd be
      hoping to generate.  Generation by execution seems to be an awkward
      model for this sort of testing.
    - More fundamental problem: We're trying to test something imaginary!
      (Namely the compiler.)
    - Bottom line:
       - In order to claim that the _policy_ (as opposed to the
         policy+compiler) is "wrong", we need to demonstrate an example where
         we give the policy a predicted CFG and a set of tags on the program
         and it "does the wrong thing."  But what is the wrong thing?  It is
         allowing a branch that is not in the graph.  But, if there is no
         assumption about the _relation_ between the tags and the graph, then
         such a counterexample is trivial to find: just contruct an empty graph
         and a program with one branch.  So we need to make _some_ assumption
         on the relation that will be guaranteed by the compiler.  What should
         it be??  We don't know.
       - Conclusion: CFI is not a very promising thing to test!  It seems we
         really need to be testing the compiler+policy, but this involves (1) a
         sophisticated compiler and source language (sophisticated enough to be
         vulnerable to code injection attacks of some form) and (2) a test
         generator for _source_ programs that is sophisticated enough to
         generate such attacks.  Sounds hard!
- Take out None.
- Example: mret?  Only interrupts?  More complex uses?
- Questions: NoCFI - allow branching to or branch from assembly?  Do we ever branch into the middle of assembly code?
-- Jumping into assembly and then falling out is currently rejected.
- CJC: does the DW integration report talk about this?
- Does the compiler always know that it's jumping to inline assembly.
- BUGS:
  -- (liveness, not security) compiler writer provided incomplete graph to policy
  -- going any place that is not in the graph
    --- generate unrelated program and graph
    --- traditional buffer overflows
    --- forgetting the "bounce" rules
    ---- jump that is in graph leads to jump not in graph
    ---- every time you generate jump, flip a coin about whether to include edge in the graph

** TAINT
- DONE! (ish)
  * Found a couple of real bugs (loading/storing through tainted pointers)
  * Many mutants added.
- TODO:
  * Fix shrinking
  * prettyRegDiff / pretty printing in general
- Ideas
    - Property: for programs that don't branch on tainted data, we have non-interference.  Bake this into the policy?
    - Is this a better answer to traditional complaints that taint tracking doesn't provide a property?
    - Mutating programs by replacing branches on sensitive data with direct jumps should preserve stronger property.
- Proposal:
    - Generate initial memories with Tainted and Untainted tags
    - Variant initial memory scrambles the Tainted locations
    - Property: Locations marked Untainted are identical at every step (as
      long as we never branch on tainted data, which is true for the current
      generation [and could be enforced by a more sophisticated generator
      even with indirect branches, just by stopping execution and declaring
      success if we ever do try to branch on tainted data]) 
- Seems reasonably easy.  Most of the infrastructure is already there in the
  heap policy.  Would be interesting to try to share as much code as
  possible between this and the heap policy by parameterizing, e.g., the
  instructions to the scrambler.

* SMALLER POLICIES

- figure out what the userType policy is actually intended to
    - guarantee once we know this, then make sure that we can find
      policy violations that involve overwriting code!!

- simple: "cells marked in a certain way can only be written once"

- similar: "cells marked in a certain way can only be written by code
  marked a certain way (at the beginning of the run!)"

* SELF MODIFYING POLICY

- tried: policy checking that a particular istruction (JAL) always follows another (ADD)
  Wasn't clear why self modifying code was needed. Simpler bugs violate it

- idea: at the beginning, some memory cells are marked "sensitive" and some are marked "blessed"
  property:
    cells marked "sensitive" AT THE BEGINNING can only be changed by instructions "blessed" AT THE BEGINNING
    where the instruction is in a location marked "blessed" at the beginning and its opcode/registers are unchanged

* NEXT

- (Leo) improve the printing of diffs in registers (calcDiff) in TestHeapSafety

- default tag for memory needs to be generalized a bit

* STACK POLICY

- we finished writing a strawman policy (but not yet property)

- get TestStackSafety minimally compiling

- stack policy should add to depth instead of making fresh colors
  (to avoid polluting rule cache)

- next step: write a simple prop_ in TestStackSafety that just runs the program

- then we need to
  - copy over printing stuff, etc., from TestHeapSafety to TestStackSafety
  - finish writing an example that should pass the policy and try to run it
  - write an example that should NOT pass the policy and try to run it
  - write the property and make sure it makes the right prediction on these two
  - work on generation

questions to think about
  - should we set up the machine so that the stack can run into the
    heap (to create opportunities for interesting bugs)?

* NOW

beautify the code some more
  use the P monad uniformly for printing, I guess

Find a more permanent fix for the JAL issue
  see the "DPL rules for JAL" email thread

___________________

more permanent fix for the issue with misaligned accesses
  we want a PIPE_trap, not a fatal error

put in a flag controlling whether misaligned accesses are allowed
  and try to discover the bug!

________________________________________________________
* SOON

"JAL r0" is probably bad style (we use it in our first instr)

Falling off the end of memory is not a very interesting behavior --
generate it less often or maybe explicitly look for it and halt
execution

there are too many magic constants saying how many instructions to
generate / execute!

are we generating too many "interesting" immediate fields?

switch to Chris's new syntax for the policy tool when Andrew is ready
  and then
  remove the sed hack in the makefile

________________________________________________________
* LATER

start thinking about stack safety!
  - look at the policy in the draper repo

haskell-mode for emacs!  (on BCP's work laptop)
<|MERGE_RESOLUTION|>--- conflicted
+++ resolved
@@ -6,8 +6,6 @@
   + remove prefix from tags
   + print affected registers before each instruction
   
-<<<<<<< HEAD
-=======
 - play with taint policy (Rob?)
   + why does NO_VAL_TAINT_CHECK_STORE not fail?
 
@@ -21,7 +19,6 @@
   + Should work when combined with RWX or something (NX, ...) -- any kind of
     code integrity policy
 
->>>>>>> 25b4fe04
 - finish the stack policy (both)
 - finish generalization (Leo)
   + Works (mostly) for taint
