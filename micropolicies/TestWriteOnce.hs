--- conflicted
+++ resolved
@@ -299,50 +299,6 @@
                              t <- genMTag pplus
                              return ((i, d),(i,t))) idx
   let (m,pm) = unzip combined
-<<<<<<< HEAD
-  return (Mem (Data_Map.fromList m) Nothing, MemT $ Data_Map.fromList pm)
-
-setInstrI :: Machine_State -> Instr_I -> Machine_State
-setInstrI ms i =
-  ms {f_mem = (f_mem ms) { f_dm = Data_Map.insert (f_pc ms) (encode_I RV32 i) (f_dm $ f_mem ms) } }
-
-setInstrTagI :: Machine_State -> PIPE_State -> TagSet -> PIPE_State
-setInstrTagI ms ps it =
-  ps {p_mem = ( MemT $ Data_Map.insert (f_pc ms) (it) (unMemT $ p_mem ps) ) }
-
-genByExec :: PolicyPlus -> Int -> Machine_State -> PIPE_State -> Set GPR_Addr
-             -> Gen (Machine_State, PIPE_State, Set GPR_Addr)
-genByExec pplus 0 ms ps instrlocs = return (ms, ps, instrlocs)
-genByExec pplus n ms ps instrlocs
-  -- Check if an instruction already exists
-  | Data_Map.member (f_pc ms) (f_dm $ f_mem ms) =
-    case fetch_and_execute pplus ms ps of
-      Right (ms'', ps'') ->
-        genByExec pplus (n-1) ms'' ps'' instrlocs
-      Left err ->
-        -- trace ("Warning: Fetch and execute failed with " ++ show n
-        --        ++ " steps remaining and error: " ++ show err) $
-        return (ms, ps, instrlocs)
-  | otherwise = do
-    (is, it) <- genInstr pplus ms ps
-    let ms' = setInstrI ms is
-        ps' = setInstrTagI ms ps it
-    case -- traceShow ("Instruction generated...", is) $
-         fetch_and_execute pplus ms' ps' of
-      Right (ms'', ps'') ->
-        -- trace "Successful execution" $
-        genByExec pplus (n-1) ms'' ps'' (Data_Set.insert (f_pc ms') instrlocs)
-      Left err ->
-        -- trace ("Warning: Fetch and execute failed with "
-        --       ++ show n ++ " steps remaining and error: " ++ show err) $
-        return (ms', ps', instrlocs)
-
-updRegs :: GPR_File -> Gen GPR_File
-updRegs (GPR_File rs) = do
-  [d1, d2, d3] <- replicateM 3 $ genImm 40
-  let rs' :: Data_Map.Map Integer Integer = Data_Map.insert 1 d1 $ Data_Map.insert 2 d2 $ Data_Map.insert 3 d3 rs
-  return $ GPR_File rs'
-=======
   return (Mem (Map.fromList m) Nothing, MemT $ Map.fromList pm)
 
 -- | Generation by execution receives an initial machine X PIPE state and
@@ -399,36 +355,10 @@
 --   [d1, d2, d3] <- replicateM 3 $ genImm 40
 --   let rs' :: Map.Map Integer Integer = Map.insert 1 d1 $ Map.insert 2 d2 $ Map.insert 3 d3 rs
 --   return $ GPR_File rs'
->>>>>>> 07ea69a9
 
 genMachine :: PolicyPlus -> Gen (Machine_State, PIPE_State)
 genMachine pplus = do
   -- registers
-<<<<<<< HEAD
-  (mem,pmem) <- genDataMemory pplus
-  let ms = initMachine {f_mem = mem}
-      ps = (init_pipe_state pplus){p_mem = pmem}
-      ms2 = setInstrI ms (JAL 0 1000)
-      ps2 = setInstrTagI ms ps (emptyInstTag pplus)  -- Needed??
-
-  rs' <- updRegs $ f_gprs ms2
-  let ms' = ms2 {f_gprs = rs'}
-      ps' = ps2
-  
-  (ms_fin, ps_fin, instrlocs) <- genByExec pplus maxInstrsToGenerate ms' ps' Data_Set.empty
-
-  let final_mem = f_dm $ f_mem ms_fin
-      res_mem = foldr (\a mem -> Data_Map.insert a (fromJust $ Data_Map.lookup a final_mem) mem) (f_dm $ f_mem ms') instrlocs
-      ms_fin' = 
-        ms' {f_mem = (f_mem ms') { f_dm = res_mem } }  
-
-      final_pmem = unMemT $ p_mem ps_fin
-      res_pmem = foldr (\a pmem -> Data_Map.insert a (fromJust $ Data_Map.lookup a final_pmem) pmem) (unMemT $ p_mem ps') instrlocs
-      ps_fin' =
-        ps' {p_mem = MemT res_pmem}
-
-  return (ms_fin', ps_fin')
-=======
   (mm,pm) <- genDataMemory pplus
   let ms = initMachine
              & fmem_mem .~ mm --{f_mem = mem}
@@ -443,7 +373,6 @@
   (ms_fin, ps_fin) <- genByExec pplus maxInstrsToGenerate ms' ps' 
 
   return (ms_fin, ps_fin)
->>>>>>> 07ea69a9
 
 ------------------------------------------------------------------------------------------
 -- Shrinking
@@ -467,15 +396,9 @@
 shrinkGPR pplus (GPR_File d, GPR_FileT t) =
   -- assert (d1==d2 && t1 == t2) $
   let combined :: [( (GPR_Addr, GPR_Val), (InstrField, TagSet) )] 
-<<<<<<< HEAD
-      combined = zip (Data_Map.assocs d) (Data_Map.assocs t)
-  in 
-  [ (GPR_File $ Data_Map.fromList d', GPR_FileT $ Data_Map.fromList t') 
-=======
       combined = zip (Map.assocs d) (Map.assocs t)
   in 
   [ (GPR_File $ Map.fromList d', GPR_FileT $ Map.fromList t') 
->>>>>>> 07ea69a9
   | (d',t') <- map unzip $ shrinkVector shrinkR combined
   ]
   where shrinkR :: ((GPR_Addr, GPR_Val), (InstrField, TagSet))
@@ -498,13 +421,8 @@
 -- INV: Original memories contain identical indices
 shrinkMem :: PolicyPlus -> (Mem, MemT) -> [(Mem, MemT)]
 shrinkMem pplus (Mem m i, MemT t) =
-<<<<<<< HEAD
-  let m' = Data_Map.assocs m
-      t' = Data_Map.assocs t
-=======
   let m' = Map.assocs m
       t' = Map.assocs t
->>>>>>> 07ea69a9
 
       isData  i = i >= dataMemLow pplus && i <= dataMemHigh pplus
       isInstr i = i == 0 || i >= instrLow pplus
@@ -537,15 +455,9 @@
         
 shrinkMState :: PolicyPlus -> (Machine_State, PIPE_State) -> [(Machine_State, PIPE_State)]
 shrinkMState pplus (m,p) =
-<<<<<<< HEAD
-     [ (m{f_mem = mem},p{p_mem = pmem})
-     | (mem, pmem) <- shrinkMem pplus (f_mem m, p_mem p) ]
-  ++ [ (m{f_gprs = gpr},p{p_gprs = pgpr})
-=======
      [ (m & fmem_mem .~ mem, p & pmem_mem .~ pmem)
      | (mem, pmem) <- shrinkMem pplus (f_mem m, p_mem p) ]
   ++ [ (m & fgpr_gpr .~ gpr, p & pgpr_gpr .~ pgpr)
->>>>>>> 07ea69a9
      | ((gpr, pgpr)) <- shrinkGPR pplus (f_gprs m, p_gprs p) ]
 
 
@@ -596,20 +508,12 @@
 prop_WO pplus count maxcount (m,p) =
   let trace = eval pplus count maxcount [] (m,p) 
       addrs = map fst $ filter (\(_,l) -> l == writeOnceTag) $
-<<<<<<< HEAD
-                         Data_Map.assocs $ unMemT $ p_mem p 
-=======
                          Map.assocs $ unMemT $ p_mem p 
->>>>>>> 07ea69a9
       contents = map (cellContents trace) addrs in
   whenFail (do putStrLn $ "Memory location tagged WriteOnce written twice!"
                let finalTrace = trace
                printTrace pplus finalTrace) $ 
-<<<<<<< HEAD
-           all (\l -> length (Data_List.group l) <= 2) contents
-=======
            all (\l -> length (List.group l) <= 2) contents
->>>>>>> 07ea69a9
 
 maxInstrsToGenerate :: Int
 maxInstrsToGenerate = 10
